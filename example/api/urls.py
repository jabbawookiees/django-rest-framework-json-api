"""
Example app URLs
"""
from django.conf.urls import patterns, include, url
<<<<<<< HEAD
from .api import (
    User, UserEmber, EmberUserModelViewSet, EmberDataMixinUserModelViewSet,
    UserCarResource)
=======
from .api import User, UserEmber, EmberUserModelViewSet, MultipleIDMixinUserModelViewSet
>>>>>>> 4a3e9895

from rest_framework import routers

urlpatterns = patterns('',
    url(r'^user-default/(?P<pk>\d+)/$', User.as_view(), name='user-default'),
    url(r'^user-ember/(?P<pk>\d+)/$', UserEmber.as_view(), name='user-ember'),
<<<<<<< HEAD
    url(r'^user-mixin-viewset/$',
        EmberDataMixinUserModelViewSet.as_view({'get': 'list'}),
=======
    url(r'^user-mixin-viewset/$', MultipleIDMixinUserModelViewSet.as_view({'get': 'list'}),
>>>>>>> 4a3e9895
        name='mixin-user-list'),
    url(r'^user-viewset/$', EmberUserModelViewSet.as_view({'get': 'list'}),
        name='user-list'),
    url(r'^user-viewset/(?P<pk>\d+)/$',
        EmberUserModelViewSet.as_view(
            {'get': 'retrieve', 'post': 'create', 'put': 'update'}),
        name='user-detail'),
    url(r'users-cars/$', UserCarResource.as_view(),
        name='users-cars'),
)
<|MERGE_RESOLUTION|>--- conflicted
+++ resolved
@@ -2,25 +2,17 @@
 Example app URLs
 """
 from django.conf.urls import patterns, include, url
-<<<<<<< HEAD
 from .api import (
-    User, UserEmber, EmberUserModelViewSet, EmberDataMixinUserModelViewSet,
+    User, UserEmber, EmberUserModelViewSet, MultipleIDMixinUserModelViewSet,
     UserCarResource)
-=======
-from .api import User, UserEmber, EmberUserModelViewSet, MultipleIDMixinUserModelViewSet
->>>>>>> 4a3e9895
 
 from rest_framework import routers
 
 urlpatterns = patterns('',
     url(r'^user-default/(?P<pk>\d+)/$', User.as_view(), name='user-default'),
     url(r'^user-ember/(?P<pk>\d+)/$', UserEmber.as_view(), name='user-ember'),
-<<<<<<< HEAD
     url(r'^user-mixin-viewset/$',
-        EmberDataMixinUserModelViewSet.as_view({'get': 'list'}),
-=======
-    url(r'^user-mixin-viewset/$', MultipleIDMixinUserModelViewSet.as_view({'get': 'list'}),
->>>>>>> 4a3e9895
+        MultipleIDMixinUserModelViewSet.as_view({'get': 'list'}),
         name='mixin-user-list'),
     url(r'^user-viewset/$', EmberUserModelViewSet.as_view({'get': 'list'}),
         name='user-list'),
