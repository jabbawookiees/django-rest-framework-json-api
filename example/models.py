--- conflicted
+++ resolved
@@ -47,9 +47,6 @@
     rating = models.IntegerField(default=0)
 
     def __str__(self):
-<<<<<<< HEAD
-        return self.headline
-=======
         return self.headline
 
 
@@ -65,4 +62,3 @@
 
     def __str__(self):
         return self.body
->>>>>>> 21c89118
